--- conflicted
+++ resolved
@@ -167,13 +167,8 @@
 import useWalletStore from 'src/store/wallet';
 // --- Methods and Data ---
 import { LOREM_IPSOM_TEXT } from 'src/utils/constants';
-<<<<<<< HEAD
 import { isValidAddress, isValidWebsite, isValidGithub, isValidTwitter, isDefined, pushRoute, urlFromTwitterHandle, isValidLogo } from 'src/utils/utils'; // prettier-ignore
-import * as ipfs from 'src/utils/ipfs';
-=======
-import { isValidAddress, isValidWebsite, isValidGithub, isValidTwitter, isDefined, pushRoute, urlFromTwitterHandle } from 'src/utils/utils'; // prettier-ignore
 import * as ipfs from 'src/utils/data/ipfs';
->>>>>>> bbb8aa33
 
 function useNewGrant() {
   const { signer, grantRegistry } = useWalletStore();
